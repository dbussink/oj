--- conflicted
+++ resolved
@@ -45,18 +45,9 @@
    considerably faster than the previous parser as indicated on the
    [Oj performance comparison page](http://www.ohler.com/oj/misc/performance_comparison.html).
 
-
-<<<<<<< HEAD
  - TBD Reduced default max_stack value to 4095
 
  - TBD Handler cleanup after exceptions better.
-=======
- - Fixed bug in Oj::Doc.each_leaf that caused an incorrect where path to be
-   created and also added a chack for where path maximum length.
-
- - Updated the documentation to note that invalid JSON documents, which includes
-   an empty string or file, will cause an exception to be raised.
->>>>>>> 766ef1af
 
 ## <a name="description">Description</a>
 
